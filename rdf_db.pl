--- conflicted
+++ resolved
@@ -1178,17 +1178,8 @@
 %	  This statistics is produced for each named graph. See
 %	  =triples= for the interpretation of this value.
 
-<<<<<<< HEAD
-rdf_statistics(sources(Count)) :-
-	rdf_statistics_(graphs(Count)).
-rdf_statistics(subjects(Count)) :-
-	rdf_statistics_(subjects(Count)).
-rdf_statistics(properties(Count)) :-
-	rdf_statistics_(predicates(Count)).
-=======
 rdf_statistics(graphs(Count)) :-
 	rdf_statistics_(graphs(Count)).
->>>>>>> 77b18a5e
 rdf_statistics(triples(Count)) :-
 	rdf_statistics_(triples(Count)).
 rdf_statistics(duplicates(Count)) :-
@@ -2065,12 +2056,6 @@
 	rdf_unload_graph(Graph).
 rdf_unload(_).
 
-<<<<<<< HEAD
-do_unload(DB) :-
-	rdf_transaction(rdf_retractall(_,_,_,DB),
-			unload(DB)),
-	rdf_unset_graph_source(DB).
-=======
 %%	rdf_unload_graph(+Graph) is det.
 %
 %	Remove Graph from the RDF store.  Succeeds silently if the named
@@ -2099,7 +2084,6 @@
 %
 %	Create an RDF graph without triples.   Succeeds  silently if the
 %	graph already exists.
->>>>>>> 77b18a5e
 
 
 %%	rdf_graph(?Graph) is nondet.
@@ -2230,11 +2214,7 @@
 %		start with an empty database.
 
 rdf_reset_db :-
-<<<<<<< HEAD
-	rdf_transaction(rdf_reset_db_, reset).
-=======
 	rdf_reset_db_.
->>>>>>> 77b18a5e
 
 
 		 /*******************************
