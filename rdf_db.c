--- conflicted
+++ resolved
@@ -3119,22 +3119,13 @@
 
 
 static int
-<<<<<<< HEAD
 save_db(query *q, IOSTREAM *out, atom_t src)
 { rdf_db *db = q->db;
-  triple *t;
+  triple *t, p;
   save_context ctx;
-
-=======
-save_db(rdf_db *db, IOSTREAM *out, atom_t src)
-{ triple *t, p;
-  save_context ctx;
+  triple_walker tw;
 
   memset(&p, 0, sizeof(p));
-
-  if ( !RDLOCK(db) )
-    return FALSE;
->>>>>>> d3fdf2f1
   init_saved(db, &ctx);
 
   Sfprintf(out, "%s", SAVE_MAGIC);
@@ -3152,15 +3143,9 @@
   if ( Sferror(out) )
     return FALSE;
 
-<<<<<<< HEAD
-  for(t = db->by_none.head; t; t = t->tp.next[ICOL(BY_NONE)])
+  init_triple_walker(&tw, db, &p, p.indexed);
+  while((t=next_triple(&tw)))
   { if ( alive_triple(q, t) &&
-=======
-  for(t = db->table[ICOL(p.indexed)][triple_hash(db, &p, p.indexed)];
-      t;
-      t = t->tp.next[ICOL(p.indexed)])
-  { if ( !t->erased &&
->>>>>>> d3fdf2f1
 	 (!src || t->graph == src) )
     { write_triple(db, out, t, &ctx);
       if ( Sferror(out) )
