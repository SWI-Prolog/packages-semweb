--- conflicted
+++ resolved
@@ -116,13 +116,7 @@
 static functor_t FUNCTOR_lang2;
 static functor_t FUNCTOR_type2;
 
-<<<<<<< HEAD
-static functor_t FUNCTOR_gc2;
-static functor_t FUNCTOR_rehash2;
-static functor_t FUNCTOR_core1;
-=======
 static functor_t FUNCTOR_gc4;
->>>>>>> 77b18a5e
 static functor_t FUNCTOR_graphs1;
 
 static functor_t FUNCTOR_assert4;
@@ -165,19 +159,10 @@
 #define MATCH_QUAL		0x10	/* Match qualifiers too */
 #define MATCH_DUPLICATE		(MATCH_EXACT|MATCH_QUAL)
 
-<<<<<<< HEAD
-static int WANT_GC(rdf_db *db);
-static int match_triples(triple *t, triple *p, unsigned flags);
-static int update_duplicates_add(rdf_db *db, triple *t);
-static int update_duplicates_del(rdf_db *db, triple *t);
-static void unlock_atoms(triple *t);
-static void lock_atoms(triple *t);
-=======
 static int match_triples(rdf_db *db, triple *t, triple *p,
 			 query *q, unsigned flags);
 static void unlock_atoms(rdf_db *db, triple *t);
 static void lock_atoms(rdf_db *db, triple *t);
->>>>>>> 77b18a5e
 static void unlock_atoms_literal(literal *lit);
 
 static size_t	triple_hash_key(triple *t, int which);
@@ -562,23 +547,7 @@
 		 *	     ATOM SETS		*
 		 *******************************/
 
-<<<<<<< HEAD
-#define CHUNKSIZE 4000				/* normally a page */
 #define ATOMSET_INITIAL_ENTRIES 16
-
-typedef struct mchunk
-{ struct mchunk *next;
-  size_t used;
-  char buf[CHUNKSIZE];
-} mchunk;
-=======
-#define ATOMSET_INITIAL_ENTRIES 16
-
-typedef struct atom_cell
-{ struct atom_cell *next;
-  atom_t     atom;
-} atom_cell;
->>>>>>> 77b18a5e
 
 typedef struct atom_cell
 { struct atom_cell *next;
@@ -638,90 +607,9 @@
   { next = ch->next;
     free(ch);
   }
-<<<<<<< HEAD
 
   if ( as->entries != as->entries0 )
     free(as->entries);
-}
-
-
-static void
-rehash_atom_set(atomset *as)
-{ size_t newsize = as->size*2;
-  atom_cell **new = malloc(newsize*sizeof(atom_cell*));
-  int i;
-
-  memset(new, 0, newsize*sizeof(atom_cell*));
-
-  for(i=0; i<as->size; i++)
-  { atom_cell *c, *n;
-
-    for(c=as->entries[i]; c; c=n)
-    { size_t inew = atom_hash(c->atom)&(newsize-1);
-
-      n = c->next;
-      c->next = new[inew];
-      new[inew] = c;
-    }
-  }
-
-  if ( as->entries == as->entries0 )
-  { as->entries = new;
-  } else
-  { atom_cell **old = as->entries;
-    as->entries = new;
-    free(old);
-  }
-
-  as->size = newsize;
-}
-
-
-static int
-add_atomset(atomset *as, atom_t atom)
-{ size_t i = atom_hash(atom)&(as->size-1);
-  atom_cell *c;
-
-  for(c=as->entries[i]; c; c=c->next)
-  { if ( c->atom == atom )
-      return 0;
-  }
-
-  if ( ++as->count > 2*as->size )
-  { rehash_atom_set(as);
-    i = atom_hash(atom)&(as->size-1);
-  }
-
-  c = alloc_atomset(as, sizeof(*c));
-  c->atom = atom;
-  c->next = as->entries[i];
-  as->entries[i] = c;
-
-  return 1;
-}
-
-
-static int
-for_atomset(atomset *as,
-	    int (*func)(atom_t a, void *closure),
-	    void *closure)
-{ int key;
-
-  for(key=0; key < as->size; key++)
-  { atom_cell *c;
-
-    for(c=as->entries[key]; c; c=c->next)
-    { if ( !(*func)(c->atom, closure) )
-	return FALSE;
-    }
-  }
-
-  return TRUE;
-=======
-
-  if ( as->entries != as->entries0 )
-    free(as->entries);
->>>>>>> 77b18a5e
 }
 
 
@@ -996,16 +884,6 @@
 }
 
 
-<<<<<<< HEAD
-static void
-addSubPropertyOf(rdf_db *db, predicate *sub, predicate *super)
-{ DEBUG(2, Sdprintf("addSubPropertyOf(%s, %s)\n", pname(sub), pname(super)));
-
-  if ( add_list(db, &sub->subPropertyOf, super) )
-  { DEBUG(2, Sdprintf("\tnew!\n"));
-    add_list(db, &super->siblings, sub);
-    merge_clouds(db, sub->cloud, super->cloud);
-=======
 static inline triple *
 next_triple(triple_walker *tw)
 { triple *rc;
@@ -1015,7 +893,6 @@
     return rc;
   } else
   { return next_hash_triple(tw);
->>>>>>> 77b18a5e
   }
 }
 
@@ -1322,16 +1199,10 @@
 of triples and thus the total cost in the GC process will be small.
 - - - - - - - - - - - - - - - - - - - - - - - - - - - - - - - - - - - - - */
 
-<<<<<<< HEAD
-    p->distinct_count[which]    = total;
-    p->distinct_subjects[which] = subject_set.count;
-    p->distinct_objects[which]  = object_set.count;
-=======
 static int
 gc_clouds(rdf_db *db, gen_t gen)
 { int i;
   int gc_id = db->gc.count+1;
->>>>>>> 77b18a5e
 
   enter_scan(&db->defer_all);
   for(i=0; i<db->predicates.bucket_count; i++)
@@ -1444,80 +1315,12 @@
     c1->alt_hash_count = newc;
   }
 
-<<<<<<< HEAD
-static void
-init_graph_table(rdf_db *db)
-{ int bytes = sizeof(graph*)*INITIAL_GRAPH_TABLE_SIZE;
-=======
   free_predicate_cloud(db, c2);		/* FIXME: Leave to GC */
->>>>>>> 77b18a5e
 
   return c1;
 }
 
 
-<<<<<<< HEAD
-static void
-rehash_graph_table(rdf_db *db)
-{ size_t newsize = db->graph_table_size*2;
-  graph **old, **new = rdf_malloc(db, newsize*sizeof(graph*));
-  int i;
-
-  memset(new, 0, newsize*sizeof(graph*));
-
-  for(i=0; i<db->graph_table_size; i++)
-  { graph *c, *n;
-
-    for(c=db->graph_table[i]; c; c=n)
-    { size_t inew = atom_hash(c->name) % newsize;
-
-      n = c->next;
-      c->next = new[inew];
-      new[inew] = c;
-    }
-  }
-
-  old = db->graph_table;
-  db->graph_table = new;
-  db->graph_table_size = newsize;
-
-  rdf_free(db, old, db->graph_table_size*sizeof(graph*));
-}
-
-
-static graph *
-lookup_graph(rdf_db *db, atom_t name, int create)
-{ int hash = atom_hash(name) % db->graph_table_size;
-  graph *src;
-
-  LOCK_MISC(db);
-  for(src=db->graph_table[hash]; src; src = src->next)
-  { if ( src->name == name )
-    { UNLOCK_MISC(db);
-      return src;
-    }
-  }
-
-  if ( !create )
-  { UNLOCK_MISC(db);
-    return NULL;
-  }
-
-  if ( db->graph_count * 2 > db->graph_table_size )
-  { rehash_graph_table(db);
-    hash = atom_hash(name) % db->graph_table_size;
-  }
-
-  src = rdf_malloc(db, sizeof(*src));
-  memset(src, 0, sizeof(*src));
-  src->name = name;
-  src->md5 = TRUE;
-  PL_register_atom(name);
-  src->next = db->graph_table[hash];
-  db->graph_table[hash] = src;
-  db->graph_count++;
-  UNLOCK_MISC(db);
-=======
 /* merge two predicate clouds. Note that this code is only called
    from addSubPropertyOf().  If c1==c2, we added an rdfs:subPropertyOf
    between two predicates in the same cloud. we must still invalidate
@@ -1527,7 +1330,6 @@
 static predicate_cloud *
 merge_clouds(rdf_db *db, predicate_cloud *c1, predicate_cloud *c2, query *q)
 { predicate_cloud *cloud;
->>>>>>> 77b18a5e
 
   if ( c1 != c2 )
   { size_t tc1, tc2;
@@ -1788,76 +1590,6 @@
 }
 
 
-<<<<<<< HEAD
-#ifdef WITH_MD5
-/** rdf_graph_modified_(+Graph, -IsModified, -UnmodifiedHash)
-
-True when IsModified reflects  the  modified   status  relative  to  the
-`unmodified' digest.
-*/
-
-static foreign_t
-rdf_graph_modified_(term_t graph_name, term_t ismodified, term_t hash)
-{ atom_t gn;
-  rdf_db *db = DB;
-  graph *g;
-  int rc;
-
-  if ( !get_atom_ex(graph_name, &gn) )
-    return FALSE;
-
-  if ( !RDLOCK(db) )
-    return FALSE;
-  if ( (g = lookup_graph(db, gn, TRUE)) )
-  { int ismod = (memcmp(g->digest, g->unmodified_digest, 16) == 0);
-
-    rc = ( PL_unify_bool(ismodified, ismod) &&
-	   md5_unify_digest(hash, g->unmodified_digest)
-	 );
-  } else
-    rc = FALSE;
-  RDUNLOCK(db);
-
-  return rc;
-}
-
-
-static int
-clear_modified(graph *g)
-{ if ( g->md5 )
-  { memcpy(g->unmodified_digest, g->digest, 16);
-    return TRUE;
-  }
-
-  return FALSE;
-}
-
-
-static foreign_t
-rdf_graph_clear_modified_(term_t graph_name)
-{ atom_t gn;
-  rdf_db *db = DB;
-  graph *g;
-  int rc;
-
-  if ( !get_atom_ex(graph_name, &gn) )
-    return FALSE;
-
-  if ( !RDLOCK(db) )
-    return FALSE;
-  if ( (g = lookup_graph(db, gn, TRUE)) )
-    rc = clear_modified(g);
-  else
-    rc = FALSE;
-  RDUNLOCK(db);
-
-  return rc;
-}
-
-
-#endif /*WITH_MD5*/
-
-=======
 static void
 init_valid_lifespan(rdf_db *db, lifespan *span, query *q)
 { if ( q->transaction && !is_transaction_start_gen(q->tr_gen) )
@@ -1869,7 +1601,6 @@
     span->died = GEN_MAX;
   }
 }
->>>>>>> 77b18a5e
 
 
 
@@ -4330,25 +4061,6 @@
 }
 
 
-<<<<<<< HEAD
-/* MT: Must be locked */
-
-static void
-erase_triple_silent(rdf_db *db, triple *t)
-{ if ( !t->erased )
-  { t->erased = TRUE;
-
-    if ( update_duplicates_del(db, t) == FALSE )
-    { /* not a duplicate, this is a real delete */
-      if ( t->predicate.r->name == ATOM_subPropertyOf &&
-	   t->object_is_literal == FALSE )
-      { predicate *me    = lookup_predicate(db, t->subject);
-	predicate *super = lookup_predicate(db, t->object.resource);
-
-	delSubPropertyOf(db, me, super);
-      }
-    }
-=======
 int
 postlink_triple(rdf_db *db, triple *t, query *q)
 { register_predicate(db, t);
@@ -4356,7 +4068,6 @@
 
   return TRUE;
 }
->>>>>>> 77b18a5e
 
 
 /* - - - - - - - - - - - - - - - - - - - - - - - - - - - - - - - - - - - - -
@@ -4998,10 +4709,7 @@
   int		has_digest;
   md5_byte_t    digest[16];
   atomset       graph_table;		/* multi-graph file */
-<<<<<<< HEAD
-=======
   triple_buffer	triples;
->>>>>>> 77b18a5e
 } ld_context;
 
 
@@ -5271,22 +4979,7 @@
     }
   }
 
-<<<<<<< HEAD
-					/* update the graph info */
-  if ( ctx->has_digest )
-  { if ( db->tr_first )
-    { md5_byte_t *d = rdf_malloc(db, sizeof(ctx->digest));
-      memcpy(d, ctx->digest, sizeof(ctx->digest));
-      record_md5_transaction(db, graph, d);
-    } else
-    { sum_digest(graph->digest, ctx->digest);
-    }
-    graph->md5 = TRUE;
-    clear_modified(graph);
-  }
-=======
   free_triple_buffer(&ctx->triples);
->>>>>>> 77b18a5e
 
   if ( ctx->loaded_atoms )
   { atom_t *ap, *ep;
@@ -5303,22 +4996,10 @@
   term_t head;
 } add_graph_context;
 
-<<<<<<< HEAD
-typedef struct
-{ term_t tail;
-  term_t head;
-} add_graph_context;
-
 static int
 append_graph_to_list(atom_t graph, void *closure)
 { add_graph_context *ctx = closure;
 
-=======
-static int
-append_graph_to_list(atom_t graph, void *closure)
-{ add_graph_context *ctx = closure;
-
->>>>>>> 77b18a5e
   return ( PL_unify_list(ctx->tail, ctx->head, ctx->tail) &&
 	   PL_unify_atom(ctx->head, graph)
 	 );
@@ -5337,14 +5018,9 @@
 
   memset(&ctx, 0, sizeof(ctx));
   init_atomset(&ctx.graph_table);
-<<<<<<< HEAD
-  if ( (list=load_db(db, in, &ctx)) == LOAD_ERROR )
-    return FALSE;
-=======
   init_triple_buffer(&ctx.triples);
   rc = load_db(db, in, &ctx);
   PL_release_stream(in);
->>>>>>> 77b18a5e
 
   if ( !rc ||
        !rdf_broadcast(EV_LOAD, (void*)id, (void*)ATOM_begin) )
@@ -5356,13 +5032,6 @@
   { if ( ctx.graph_table.count )
     { add_graph_context gctx;
 
-<<<<<<< HEAD
-  if ( (rc=link_loaded_triples(db, list, &ctx)) )
-  { if ( ctx.graph_table.count )
-    { add_graph_context gctx;
-
-=======
->>>>>>> 77b18a5e
       gctx.tail = PL_copy_term_ref(graphs);
       gctx.head = PL_new_term_ref();
 
@@ -5559,17 +5228,10 @@
   size_t len;
   md5_byte_t digest[16];
 
-<<<<<<< HEAD
-  if ( !PL_get_nchars(text, &len, &s, CVT_ALL|REP_UTF8) )
-    return type_error(text, "text");
-  if ( !PL_get_integer(times, &n) )
-    return type_error(times, "integer");
-=======
   if ( !PL_get_nchars(text, &len, &s, CVT_ALL|REP_UTF8|CVT_EXCEPTION) )
     return FALSE;
   if ( !PL_get_integer_ex(times, &n) )
     return FALSE;
->>>>>>> 77b18a5e
   if ( n < 1 )
     return PL_domain_error("positive_integer", times);
 
@@ -6167,223 +5829,10 @@
 example, after loading two  files  that   contain  the  same  triple and
 unloading one of these files the database would be left without triples.
 
-<<<<<<< HEAD
-In our solution, if a triple is added as a duplicate, it is flagged such
-using  the  flag  is_duplicate.  The  `principal'  triple  has  a  count
-`duplicates',  indicating  the  number  of   duplicate  triples  in  the
-database.
-
-(*) Iff too many triples are  added,  it   may  be  time  to enlarge the
-hashtable. Note that we do not call  update_hash() blindly as this would
-cause each triple that  modifies  the   predicate  hierarchy  to force a
-rehash. As we are not searching using subPropertyOf semantics during the
-duplicate update, there is no point updating. If it is incorrect it will
-be updated on the first real query.
-- - - - - - - - - - - - - - - - - - - - - - - - - - - - - - - - - - - - - */
-
-
-static int
-update_duplicates_add(rdf_db *db, triple *t)
-{ triple *d;
-  const int indexed = BY_SPO;
-
-  assert(t->is_duplicate == FALSE);
-  assert(t->duplicates == 0);
-
-  if ( WANT_GC(db) )			/* (*) See above */
-    update_hash(db, FALSE);
-  d = db->table[ICOL(indexed)][triple_hash(db, t, indexed)];
-  for( ; d && d != t; d = d->tp.next[ICOL(indexed)] )
-  { if ( match_triples(d, t, MATCH_DUPLICATE) )
-    { t->is_duplicate = TRUE;
-      assert( !d->is_duplicate );
-
-      d->duplicates++;
-
-      DEBUG(2,
-	    print_triple(t, PRT_SRC);
-	    Sdprintf(" %p: %d-th duplicate: ", t, d->duplicates);
-	    Sdprintf("Principal: %p at", d);
-	    print_src(d);
-	    Sdprintf("\n"));
-
-      assert(d->duplicates);		/* check overflow */
-      db->duplicates++;
-      return TRUE;
-    }
-  }
-
-  return FALSE;
-}
-
-
-/* returns TRUE if this deletes a duplicate (and this the triple
-   still exists) and FALSE if this is not a duplicate and the DB
-   really changes.
-*/
-
-static int				/* t is about to be deleted */
-update_duplicates_del(rdf_db *db, triple *t)
-{ const int indexed = BY_SPO;
-
-  if ( t->duplicates )			/* I am the principal one */
-  { triple *d;
-
-    DEBUG(2,
-	  print_triple(t, PRT_SRC);
-	  Sdprintf(": DEL principal %p, %d duplicates: ", t, t->duplicates));
-
-    db->duplicates--;
-    d = db->table[ICOL(indexed)][triple_hash(db, t, indexed)];
-    for( ; d; d = d->tp.next[ICOL(indexed)] )
-    { if ( d != t && match_triples(d, t, MATCH_DUPLICATE) )
-      { assert(d->is_duplicate);
-	d->is_duplicate = FALSE;
-	d->duplicates = t->duplicates-1;
-	DEBUG(2,
-	      Sdprintf("New principal: %p at", d);
-	      print_src(d);
-	      Sdprintf("\n"));
-
-	return TRUE;
-      }
-    }
-    assert(0);
-  } else if ( t->is_duplicate )		/* I am a duplicate */
-  { triple *d;
-
-    DEBUG(2,
-	  print_triple(t, PRT_SRC);
-	  Sdprintf(": DEL: is a duplicate: "));
-
-    db->duplicates--;
-    d = db->table[ICOL(indexed)][triple_hash(db, t, indexed)];
-    for( ; d; d = d->tp.next[ICOL(indexed)] )
-    { if ( d != t && match_triples(d, t, MATCH_DUPLICATE) )
-      { if ( d->duplicates )
-	{ d->duplicates--;
-	  DEBUG(2,
-		Sdprintf("Principal %p at ", d);
-		print_src(d);
-		Sdprintf(" has %d duplicates\n", d->duplicates));
-	  return TRUE;
-	}
-      }
-    }
-    Sdprintf("FATAL\n");
-    PL_halt(1);
-    assert(0);
-  }
-
-  return FALSE;
-}
-
-
-		 /*******************************
-		 *	    TRANSACTIONS	*
-		 *******************************/
-
-static void
-append_transaction(rdf_db *db, transaction_record *tr)
-{ if ( db->tr_last )
-  { tr->next = NULL;
-    tr->previous = db->tr_last;
-    db->tr_last->next = tr;
-    db->tr_last = tr;
-  } else
-  { tr->next = tr->previous = NULL;
-    db->tr_first = db->tr_last = tr;
-  }
-}
-
-
-static void
-open_transaction(rdf_db *db)
-{ transaction_record *tr = rdf_malloc(db, sizeof(*tr));
-
-  memset(tr, 0, sizeof(*tr));
-  tr->type = TR_MARK;
-
-  if ( db->tr_first )
-    db->tr_nesting++;
-  else
-    db->tr_nesting = 0;
-
-  append_transaction(db, tr);
-}
-
-
-static void
-record_transaction(rdf_db *db, tr_type type, triple *t)
-{ transaction_record *tr = rdf_malloc(db, sizeof(*tr));
-
-  memset(tr, 0, sizeof(*tr));
-  tr->type = type;
-  tr->triple = t;
-
-  append_transaction(db, tr);
-}
-
-
-static void
-record_md5_transaction(rdf_db *db, graph *src, md5_byte_t *digest)
-{ transaction_record *tr = rdf_malloc(db, sizeof(*tr));
-
-  memset(tr, 0, sizeof(*tr));
-  tr->type = TR_UPDATE_MD5,
-  tr->update.md5.graph = src;
-  tr->update.md5.digest = digest;
-
-  append_transaction(db, tr);
-}
-
-
-static void
-record_update_transaction(rdf_db *db, triple *t, triple *new)
-{ transaction_record *tr = rdf_malloc(db, sizeof(*tr));
-
-  memset(tr, 0, sizeof(*tr));
-  tr->type = TR_UPDATE,
-  tr->triple = t;
-  tr->update.triple = new;
-
-  append_transaction(db, tr);
-}
-
-
-static void
-void_transaction(rdf_db *db, transaction_record *tr)
-{ switch(tr->type)
-  { case TR_ASSERT:
-      free_triple(db, tr->triple);
-      break;
-    case TR_UPDATE:
-      free_triple(db, tr->update.triple);
-      break;
-    case TR_UPDATE_MD5:
-      if ( tr->update.md5.digest )
-	rdf_free(db, tr->update.md5.digest, sizeof(*tr->update.md5.digest));
-      break;
-    default:
-      break;
-  }
-
-  tr->type = TR_VOID;
-}
-
-
-static void
-free_transaction(rdf_db *db, transaction_record *tr)
-{ void_transaction(db, tr);
-
-  rdf_free(db, tr, sizeof(*tr));
-}
-=======
 mark_duplicate() searches the DB for  a   duplicate  triple and sets the
 flag is_duplicate on both. This flag is   used by rdf/3, where duplicate
 triples are stored into a  temporary  table   to  be  filtered  from the
 results by new_answer().
->>>>>>> 77b18a5e
 
 (*) We pick the write generation of the current query. This may still be
 set higher, but that  that  may  only   lead  to  triples  being  marked
@@ -6765,17 +6214,12 @@
       return FALSE;
     }
   } else
-<<<<<<< HEAD
-  { triple *c = state->db->table[ICOL(p->indexed)]
-				[triple_hash(state->db, p, p->indexed)];
-    state->cursor = c;
-=======
   { init_triple_walker(&state->cursor, state->db, p, p->indexed);
->>>>>>> 77b18a5e
   }
 
   return TRUE;
 }
+
 
 static void
 free_search_state(search_state *state)
@@ -6820,29 +6264,12 @@
       return NULL;
   }
 
-<<<<<<< HEAD
-static int
-next_search_state(search_state *state)
-{ triple *t = state->cursor;
-  triple *p = &state->pattern;
-  term_t retpred;
-
-  if ( state->realpred )
-  { retpred = state->realpred;
-    if ( PL_is_variable(state->predicate) )
-    { if ( !PL_unify(state->predicate, retpred) )
-	return FALSE;
-    }
-  } else
-  { retpred = state->predicate;
-=======
   if ( !match_triples(state->db, t, &state->pattern, state->query, state->flags) )
     return NULL;
 
   if ( !state->src )				/* with source, we report */
   { if ( !new_answer(state, t) )		/* duplicates */
       return NULL;
->>>>>>> 77b18a5e
   }
 
   return t;
@@ -7100,13 +6527,7 @@
       if ( !init_search_state(state, q) )
       { free_search_state(state);
 	return FALSE;
-<<<<<<< HEAD
-#if __GNUC__ == 4 && __GNUC_MINOR__ == 7
-      gcc_47_dummy(state->cursor);
-#endif
-=======
       }
->>>>>>> 77b18a5e
 
       goto search;
     }
@@ -8439,17 +7860,9 @@
   } else if ( f == FUNCTOR_resources1 )
   { v = db->resources.hash.count;
   } else if ( f == FUNCTOR_predicates1 )
-<<<<<<< HEAD
-  { v = db->pred_count;
-  } else if ( f == FUNCTOR_core1 )
-  { v = db->core;
-  } else if ( f == FUNCTOR_graphs1 )
-  { v = db->graph_count;
-=======
   { v = db->predicates.count;
   } else if ( f == FUNCTOR_graphs1 )
   { v = db->graphs.count;
->>>>>>> 77b18a5e
   } else if ( f == FUNCTOR_indexed16 )
   { int i;
     term_t a = PL_new_term_ref();
@@ -8948,13 +8361,7 @@
   MKFUNCTOR(rdf_object_branch_factor, 1);
   MKFUNCTOR(rdfs_subject_branch_factor, 1);
   MKFUNCTOR(rdfs_object_branch_factor, 1);
-<<<<<<< HEAD
-  MKFUNCTOR(gc, 2);
-  MKFUNCTOR(rehash, 2);
-  MKFUNCTOR(core, 1);
-=======
   MKFUNCTOR(gc, 4);
->>>>>>> 77b18a5e
   MKFUNCTOR(graphs, 1);
   MKFUNCTOR(assert, 4);
   MKFUNCTOR(retract, 4);
